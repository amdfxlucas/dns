Guidelines for the API:
o symmetrical, client side should be mirrored in the server
o clean, small API
o fast data structures (rb-tree, when they come available)
o api-use should be self documenting
<<<<<<< HEAD
o Functionally of the net package is not be reimplemented (unless
  really needed)

o zone structure -- only as rb-tree 
=======
o multiple queries in api

o build simple: just query function, built on the cool stuff
o make questions fqdns -- add last dot
o zone structure -- only as rb-tree or other radix tree
>>>>>>> 5c286963
o compression (only ownernames?)

o Key2DS, also for offline keys -- need to parse them ofcourse

o Tsig will probably become an interface which has all configuration
  stuff, but this will come later. Config which has Tsig function

Todo:
* Parsing from strings, going with goyacc and .cz lexer?
* encoding NSEC3/NSEC bitmaps, DEcoding works
* HIP RR (needs list of domain names, need slice stuff for that)
* Is subdomain, is glue helper functions for this kind of stuff

Issues:
* Check the network order, it works now, but this is on Intel??
* Make the testsuite work with public DNS servers
* pack/Unpack smaller. EDNS 'n stuff can be folded in

Examples:
* Test impl of nameserver, with a small zone, 1 KSK and online  signing<|MERGE_RESOLUTION|>--- conflicted
+++ resolved
@@ -3,18 +3,11 @@
 o clean, small API
 o fast data structures (rb-tree, when they come available)
 o api-use should be self documenting
-<<<<<<< HEAD
-o Functionally of the net package is not be reimplemented (unless
-  really needed)
-
 o zone structure -- only as rb-tree 
-=======
-o multiple queries in api
 
 o build simple: just query function, built on the cool stuff
 o make questions fqdns -- add last dot
 o zone structure -- only as rb-tree or other radix tree
->>>>>>> 5c286963
 o compression (only ownernames?)
 
 o Key2DS, also for offline keys -- need to parse them ofcourse
